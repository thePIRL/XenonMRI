--- conflicted
+++ resolved
@@ -1058,24 +1058,23 @@
         figure_canvas_agg.get_tk_widget().pack(side='top', fill='both', expand=1)
         return figure_canvas_agg
     def updateData():
-<<<<<<< HEAD
-            if 'FA' in globals():
-                try:
-                    window['FAversion'].update(f"Calibration version: {FA.version}")
-                    window['subject'].update(f"Subject: {FA.patientInfo['PatientName']}")
-                    window['date'].update(f"Date: {FA.scanParameters['scanDate']}")
-                    window['gasFrequency'].update(f"Gas Frequency = {FA.scanParameters['GasFrequency']} Hz")
-                    window['dwellTime'].update(f"Dwell Time = {FA.scanParameters['dwellTime']} us")
-                    window['twixprotocol'].update(f"Protocol = {FA.scanParameters['ProtocolName']}")
-                    window['newFrequency'].update(f"New Frequency = {np.round(FA.newGasFrequency,1)} Hz",font=('bold'))
-                    window['newVoltage'].update(f"New Voltage = {np.round(FA.newVoltage,1)} V",font=('bold'))
-                    window['TE90'].update(f"TE90 = {np.round(FA.TE90,3)} us",font=('bold'))
-                    window['RBC2MEMsig'].update(f"RBC2MEM = {np.round(FA.RBC2MEMsig,3)}",font=('bold'))
+        if 'FA' in globals():
+            try:
+                window['FAversion'].update(f"Calibration version: {FA.version}")
+                window['subject'].update(f"Subject: {FA.patientInfo['PatientName']}")
+                window['date'].update(f"Date: {FA.scanParameters['scanDate']}")
+                window['gasFrequency'].update(f"Gas Frequency = {FA.scanParameters['GasFrequency']} Hz")
+                window['dwellTime'].update(f"Dwell Time = {FA.scanParameters['dwellTime']} us")
+                window['twixprotocol'].update(f"Protocol = {FA.scanParameters['ProtocolName']}")
+                window['newFrequency'].update(f"New Frequency = {np.round(FA.newGasFrequency,1)} Hz",font=('bold'))
+                window['newVoltage'].update(f"New Voltage = {np.round(FA.newVoltage,1)} V",font=('bold'))
+                window['TE90'].update(f"TE90 = {np.round(FA.TE90,3)} us",font=('bold'))
+                window['RBC2MEMsig'].update(f"RBC2MEM = {np.round(FA.RBC2MEMsig,3)}",font=('bold'))
                     window['RBC2MEMmag'].update(f"RBC2MEM = {np.round(FA.RBC2MEMmag,3)}",font=('bold'))
                     window['RBC2MEMdix'].update(f"RBC2MEM = {np.round(FA.RBC2MEMdix,3)}",font=('bold'))
-                    window['DE'].update(f"DE = {FA.patientInfo['DE']} mL",font=('bold'))
-                except Exception as e:
-                    print(e)
+                window['DE'].update(f"DE = {FA.patientInfo['DE']} mL",font=('bold'))
+            except Exception as e:
+                print(e)
     def updateDecay():
             gasDecay_fit_function = lambda x, a, b, c: a * np.cos(b) ** (x - 1) + c
             xdata = np.arange(1, len(FA.gasDecay) + 1)
@@ -1093,38 +1092,6 @@
             plt.text(np.max(xdata)*0.3,np.max(FA.gasDecay)*0.75,f"RBC2MEMmag: {np.round(FA.RBC2MEMmag,3)}",fontsize=8.5)
             plt.text(np.max(xdata)*0.3,np.max(FA.gasDecay)*0.70,f"RBC2MEMdix: {np.round(FA.RBC2MEMdix,3)}",fontsize=8.5)
             draw_figure(window['-GASDECAY-'].TKCanvas,plt.gcf())
-=======
-        if 'FA' in globals():
-            try:
-                window['FAversion'].update(f"Calibration version: {FA.version}")
-                window['subject'].update(f"Subject: {FA.patientInfo['PatientName']}")
-                window['date'].update(f"Date: {FA.scanParameters['scanDate']}")
-                window['gasFrequency'].update(f"Gas Frequency = {FA.scanParameters['GasFrequency']} Hz")
-                window['dwellTime'].update(f"Dwell Time = {FA.scanParameters['dwellTime']} us")
-                window['twixprotocol'].update(f"Protocol = {FA.scanParameters['ProtocolName']}")
-                window['newFrequency'].update(f"New Frequency = {np.round(FA.newGasFrequency,1)} Hz",font=('bold'))
-                window['newVoltage'].update(f"New Voltage = {np.round(FA.newVoltage,1)} us",font=('bold'))
-                window['TE90'].update(f"TE90 = {np.round(FA.TE90,3)} us",font=('bold'))
-                window['RBC2MEM'].update(f"RBC2MEM = {np.round(FA.RBC2MEMavg_svd,3)} us",font=('bold'))
-                window['DE'].update(f"DE = {FA.patientInfo['DE']} mL",font=('bold'))
-            except Exception as e:
-                print(e)
-    def updateDecay():
-        gasDecay_fit_function = lambda x, a, b, c: a * np.cos(b) ** (x - 1) + c
-        xdata = np.arange(1, len(FA.gasDecay) + 1)
-        plt.figure(figsize=(3,3))
-        plt.plot(xdata, gasDecay_fit_function(xdata, *FA.flipAngleFitParams), 'r', label='Fit',linewidth=0.5)
-        plt.plot(xdata, FA.gasDecay, 'bo', markerfacecolor='b', label='Acquired',markersize=2)
-        plt.text(np.max(xdata)*0.1,np.max(FA.gasDecay)*1.0,f"New Gas Frequency: {np.round(FA.newGasFrequency)} [Hz]",fontsize=8.5)
-        plt.text(np.max(xdata)*0.3,np.max(FA.gasDecay)*0.95,f"Calculated FA: {np.round(FA.flip_angle,1)}°±{np.round(FA.flip_err,1)}°",fontsize=8.5)
-        try:
-            plt.text(np.max(xdata)*0.3,np.max(FA.gasDecay)*0.90,f"New Ref Voltage: {np.round(FA.newVoltage)} [V]",fontsize=8.5)
-        except:
-            plt.text(np.max(xdata)*0.3,np.max(FA.gasDecay)*0.90,f"No ref voltage to scale to",fontsize=8.5)
-        plt.text(np.max(xdata)*0.3,np.max(FA.gasDecay)*0.85,f"TE90: {np.round(FA.TE90,3)} [ms]",fontsize=8.5)
-        plt.text(np.max(xdata)*0.3,np.max(FA.gasDecay)*0.80,f"RBC2MEM: {np.round(FA.RBC2MEMdix,3)}",fontsize=8.5)
-        draw_figure(window['-GASDECAY-'].TKCanvas,plt.gcf())
->>>>>>> 620e411b
     def updateDP():
         plt.figure(figsize=(6,2.5))
         w = np.linspace(-0.5,0.5,len(FA.t))/FA.scanParameters['dwellTime']
